const express = require('express');
const authMiddleware = require('../middleware/auth');
const requestIdMiddleware = require('../middleware/requestId');
const { info, warn, error, createProfileSummary } = require('../utils/logger');

const router = express.Router();

// Apply request ID middleware to all profile routes
router.use(requestIdMiddleware);

// ISO Alpha-2 country list
const COUNTRIES = [
    { code: 'AD', name: 'Andorra' },
    { code: 'AE', name: 'United Arab Emirates' },
    { code: 'AF', name: 'Afghanistan' },
    { code: 'AG', name: 'Antigua and Barbuda' },
    { code: 'AI', name: 'Anguilla' },
    { code: 'AL', name: 'Albania' },
    { code: 'AM', name: 'Armenia' },
    { code: 'AO', name: 'Angola' },
    { code: 'AQ', name: 'Antarctica' },
    { code: 'AR', name: 'Argentina' },
    { code: 'AS', name: 'American Samoa' },
    { code: 'AT', name: 'Austria' },
    { code: 'AU', name: 'Australia' },
    { code: 'AW', name: 'Aruba' },
    { code: 'AX', name: 'Aland Islands' },
    { code: 'AZ', name: 'Azerbaijan' },
    { code: 'BA', name: 'Bosnia and Herzegovina' },
    { code: 'BB', name: 'Barbados' },
    { code: 'BD', name: 'Bangladesh' },
    { code: 'BE', name: 'Belgium' },
    { code: 'BF', name: 'Burkina Faso' },
    { code: 'BG', name: 'Bulgaria' },
    { code: 'BH', name: 'Bahrain' },
    { code: 'BI', name: 'Burundi' },
    { code: 'BJ', name: 'Benin' },
    { code: 'BL', name: 'Saint Barthelemy' },
    { code: 'BM', name: 'Bermuda' },
    { code: 'BN', name: 'Brunei Darussalam' },
    { code: 'BO', name: 'Bolivia' },
    { code: 'BQ', name: 'Bonaire, Sint Eustatius and Saba' },
    { code: 'BR', name: 'Brazil' },
    { code: 'BS', name: 'Bahamas' },
    { code: 'BT', name: 'Bhutan' },
    { code: 'BV', name: 'Bouvet Island' },
    { code: 'BW', name: 'Botswana' },
    { code: 'BY', name: 'Belarus' },
    { code: 'BZ', name: 'Belize' },
    { code: 'CA', name: 'Canada' },
    { code: 'CC', name: 'Cocos (Keeling) Islands' },
    { code: 'CD', name: 'Congo, Democratic Republic of the' },
    { code: 'CF', name: 'Central African Republic' },
    { code: 'CG', name: 'Congo' },
    { code: 'CH', name: 'Switzerland' },
    { code: 'CI', name: 'Cote d\'Ivoire' },
    { code: 'CK', name: 'Cook Islands' },
    { code: 'CL', name: 'Chile' },
    { code: 'CM', name: 'Cameroon' },
    { code: 'CN', name: 'China' },
    { code: 'CO', name: 'Colombia' },
    { code: 'CR', name: 'Costa Rica' },
    { code: 'CU', name: 'Cuba' },
    { code: 'CV', name: 'Cape Verde' },
    { code: 'CW', name: 'Curacao' },
    { code: 'CX', name: 'Christmas Island' },
    { code: 'CY', name: 'Cyprus' },
    { code: 'CZ', name: 'Czech Republic' },
    { code: 'DE', name: 'Germany' },
    { code: 'DJ', name: 'Djibouti' },
    { code: 'DK', name: 'Denmark' },
    { code: 'DM', name: 'Dominica' },
    { code: 'DO', name: 'Dominican Republic' },
    { code: 'DZ', name: 'Algeria' },
    { code: 'EC', name: 'Ecuador' },
    { code: 'EE', name: 'Estonia' },
    { code: 'EG', name: 'Egypt' },
    { code: 'EH', name: 'Western Sahara' },
    { code: 'ER', name: 'Eritrea' },
    { code: 'ES', name: 'Spain' },
    { code: 'ET', name: 'Ethiopia' },
    { code: 'FI', name: 'Finland' },
    { code: 'FJ', name: 'Fiji' },
    { code: 'FK', name: 'Falkland Islands (Malvinas)' },
    { code: 'FM', name: 'Micronesia, Federated States of' },
    { code: 'FO', name: 'Faroe Islands' },
    { code: 'FR', name: 'France' },
    { code: 'GA', name: 'Gabon' },
    { code: 'GB', name: 'United Kingdom' },
    { code: 'GD', name: 'Grenada' },
    { code: 'GE', name: 'Georgia' },
    { code: 'GF', name: 'French Guiana' },
    { code: 'GG', name: 'Guernsey' },
    { code: 'GH', name: 'Ghana' },
    { code: 'GI', name: 'Gibraltar' },
    { code: 'GL', name: 'Greenland' },
    { code: 'GM', name: 'Gambia' },
    { code: 'GN', name: 'Guinea' },
    { code: 'GP', name: 'Guadeloupe' },
    { code: 'GQ', name: 'Equatorial Guinea' },
    { code: 'GR', name: 'Greece' },
    { code: 'GS', name: 'South Georgia and the South Sandwich Islands' },
    { code: 'GT', name: 'Guatemala' },
    { code: 'GU', name: 'Guam' },
    { code: 'GW', name: 'Guinea-Bissau' },
    { code: 'GY', name: 'Guyana' },
    { code: 'HK', name: 'Hong Kong' },
    { code: 'HM', name: 'Heard Island and McDonald Islands' },
    { code: 'HN', name: 'Honduras' },
    { code: 'HR', name: 'Croatia' },
    { code: 'HT', name: 'Haiti' },
    { code: 'HU', name: 'Hungary' },
    { code: 'ID', name: 'Indonesia' },
    { code: 'IE', name: 'Ireland' },
    { code: 'IL', name: 'Israel' },
    { code: 'IM', name: 'Isle of Man' },
    { code: 'IN', name: 'India' },
    { code: 'IO', name: 'British Indian Ocean Territory' },
    { code: 'IQ', name: 'Iraq' },
    { code: 'IR', name: 'Iran, Islamic Republic of' },
    { code: 'IS', name: 'Iceland' },
    { code: 'IT', name: 'Italy' },
    { code: 'JE', name: 'Jersey' },
    { code: 'JM', name: 'Jamaica' },
    { code: 'JO', name: 'Jordan' },
    { code: 'JP', name: 'Japan' },
    { code: 'KE', name: 'Kenya' },
    { code: 'KG', name: 'Kyrgyzstan' },
    { code: 'KH', name: 'Cambodia' },
    { code: 'KI', name: 'Kiribati' },
    { code: 'KM', name: 'Comoros' },
    { code: 'KN', name: 'Saint Kitts and Nevis' },
    { code: 'KP', name: 'Korea, Democratic People\'s Republic of' },
    { code: 'KR', name: 'Korea, Republic of' },
    { code: 'KW', name: 'Kuwait' },
    { code: 'KY', name: 'Cayman Islands' },
    { code: 'KZ', name: 'Kazakhstan' },
    { code: 'LA', name: 'Lao People\'s Democratic Republic' },
    { code: 'LB', name: 'Lebanon' },
    { code: 'LC', name: 'Saint Lucia' },
    { code: 'LI', name: 'Liechtenstein' },
    { code: 'LK', name: 'Sri Lanka' },
    { code: 'LR', name: 'Liberia' },
    { code: 'LS', name: 'Lesotho' },
    { code: 'LT', name: 'Lithuania' },
    { code: 'LU', name: 'Luxembourg' },
    { code: 'LV', name: 'Latvia' },
    { code: 'LY', name: 'Libya' },
    { code: 'MA', name: 'Morocco' },
    { code: 'MC', name: 'Monaco' },
    { code: 'MD', name: 'Moldova, Republic of' },
    { code: 'ME', name: 'Montenegro' },
    { code: 'MF', name: 'Saint Martin (French part)' },
    { code: 'MG', name: 'Madagascar' },
    { code: 'MH', name: 'Marshall Islands' },
    { code: 'MK', name: 'Macedonia, the former Yugoslav Republic of' },
    { code: 'ML', name: 'Mali' },
    { code: 'MM', name: 'Myanmar' },
    { code: 'MN', name: 'Mongolia' },
    { code: 'MO', name: 'Macao' },
    { code: 'MP', name: 'Northern Mariana Islands' },
    { code: 'MQ', name: 'Martinique' },
    { code: 'MR', name: 'Mauritania' },
    { code: 'MS', name: 'Montserrat' },
    { code: 'MT', name: 'Malta' },
    { code: 'MU', name: 'Mauritius' },
    { code: 'MV', name: 'Maldives' },
    { code: 'MW', name: 'Malawi' },
    { code: 'MX', name: 'Mexico' },
    { code: 'MY', name: 'Malaysia' },
    { code: 'MZ', name: 'Mozambique' },
    { code: 'NA', name: 'Namibia' },
    { code: 'NC', name: 'New Caledonia' },
    { code: 'NE', name: 'Niger' },
    { code: 'NF', name: 'Norfolk Island' },
    { code: 'NG', name: 'Nigeria' },
    { code: 'NI', name: 'Nicaragua' },
    { code: 'NL', name: 'Netherlands' },
    { code: 'NO', name: 'Norway' },
    { code: 'NP', name: 'Nepal' },
    { code: 'NR', name: 'Nauru' },
    { code: 'NU', name: 'Niue' },
    { code: 'NZ', name: 'New Zealand' },
    { code: 'OM', name: 'Oman' },
    { code: 'PA', name: 'Panama' },
    { code: 'PE', name: 'Peru' },
    { code: 'PF', name: 'French Polynesia' },
    { code: 'PG', name: 'Papua New Guinea' },
    { code: 'PH', name: 'Philippines' },
    { code: 'PK', name: 'Pakistan' },
    { code: 'PL', name: 'Poland' },
    { code: 'PM', name: 'Saint Pierre and Miquelon' },
    { code: 'PN', name: 'Pitcairn' },
    { code: 'PR', name: 'Puerto Rico' },
    { code: 'PS', name: 'Palestinian Territory, Occupied' },
    { code: 'PT', name: 'Portugal' },
    { code: 'PW', name: 'Palau' },
    { code: 'PY', name: 'Paraguay' },
    { code: 'QA', name: 'Qatar' },
    { code: 'RE', name: 'Reunion' },
    { code: 'RO', name: 'Romania' },
    { code: 'RS', name: 'Serbia' },
    { code: 'RU', name: 'Russian Federation' },
    { code: 'RW', name: 'Rwanda' },
    { code: 'SA', name: 'Saudi Arabia' },
    { code: 'SB', name: 'Solomon Islands' },
    { code: 'SC', name: 'Seychelles' },
    { code: 'SD', name: 'Sudan' },
    { code: 'SE', name: 'Sweden' },
    { code: 'SG', name: 'Singapore' },
    { code: 'SH', name: 'Saint Helena, Ascension and Tristan da Cunha' },
    { code: 'SI', name: 'Slovenia' },
    { code: 'SJ', name: 'Svalbard and Jan Mayen' },
    { code: 'SK', name: 'Slovakia' },
    { code: 'SL', name: 'Sierra Leone' },
    { code: 'SM', name: 'San Marino' },
    { code: 'SN', name: 'Senegal' },
    { code: 'SO', name: 'Somalia' },
    { code: 'SR', name: 'Suriname' },
    { code: 'SS', name: 'South Sudan' },
    { code: 'ST', name: 'Sao Tome and Principe' },
    { code: 'SV', name: 'El Salvador' },
    { code: 'SX', name: 'Sint Maarten (Dutch part)' },
    { code: 'SY', name: 'Syrian Arab Republic' },
    { code: 'SZ', name: 'Swaziland' },
    { code: 'TC', name: 'Turks and Caicos Islands' },
    { code: 'TD', name: 'Chad' },
    { code: 'TF', name: 'French Southern Territories' },
    { code: 'TG', name: 'Togo' },
    { code: 'TH', name: 'Thailand' },
    { code: 'TJ', name: 'Tajikistan' },
    { code: 'TK', name: 'Tokelau' },
    { code: 'TL', name: 'Timor-Leste' },
    { code: 'TM', name: 'Turkmenistan' },
    { code: 'TN', name: 'Tunisia' },
    { code: 'TO', name: 'Tonga' },
    { code: 'TR', name: 'Turkey' },
    { code: 'TT', name: 'Trinidad and Tobago' },
    { code: 'TV', name: 'Tuvalu' },
    { code: 'TW', name: 'Taiwan' },
    { code: 'TZ', name: 'Tanzania, United Republic of' },
    { code: 'UA', name: 'Ukraine' },
    { code: 'UG', name: 'Uganda' },
    { code: 'UM', name: 'United States Minor Outlying Islands' },
    { code: 'US', name: 'United States' },
    { code: 'UY', name: 'Uruguay' },
    { code: 'UZ', name: 'Uzbekistan' },
    { code: 'VA', name: 'Holy See (Vatican City State)' },
    { code: 'VC', name: 'Saint Vincent and the Grenadines' },
    { code: 'VE', name: 'Venezuela, Bolivarian Republic of' },
    { code: 'VG', name: 'Virgin Islands, British' },
    { code: 'VI', name: 'Virgin Islands, U.S.' },
    { code: 'VN', name: 'Viet Nam' },
    { code: 'VU', name: 'Vanuatu' },
    { code: 'WF', name: 'Wallis and Futuna' },
    { code: 'WS', name: 'Samoa' },
    { code: 'YE', name: 'Yemen' },
    { code: 'YT', name: 'Mayotte' },
    { code: 'ZA', name: 'South Africa' },
    { code: 'ZM', name: 'Zambia' },
    { code: 'ZW', name: 'Zimbabwe' }
].sort((a, b) => a.name.localeCompare(b.name));

// GET /api/profile - Get user profile
router.get('/', authMiddleware, async (req, res) => {
    const startTime = Date.now();
    const correlationId = req.correlationId;
    const userId = req.user.userId;

    info('PROFILE_API_GET_START', {
        correlation_id: correlationId,
        user_id: userId,
        route: '/api/profile'
    });

    try {
        // Get user profile - log DB operation start
        const dbStartTime = Date.now();
        info('PROFILE_DB_SELECT_START', {
            correlation_id: correlationId,
            user_id: userId,
            query: 'users_select'
        });
        const userResult = await req.db.query(
            'SELECT * FROM users WHERE id = $1',
            [userId]
        );

        info('PROFILE_DB_SELECT_END', {
            correlation_id: correlationId,
            user_id: userId,
            query: 'users_select',
            row_count: userResult.rows.length,
            duration_ms: Date.now() - dbStartTime
        });

        if (userResult.rows.length === 0) {
            warn('PROFILE_API_GET_ERROR', {
                correlation_id: correlationId,
                user_id: userId,
                error_name: 'USER_NOT_FOUND',
                status: 404
            });
            return res.status(404).json({ success: false, message: 'User not found' });
        }

        // Get chronic conditions
        const conditionsDbStart = Date.now();
        info('PROFILE_DB_SELECT_START', {
            correlation_id: correlationId,
            user_id: userId,
            query: 'chronic_conditions_select'
        });

        const chronicConditionsResult = await req.db.query(
            'SELECT * FROM user_chronic_conditions WHERE user_id = $1',
            [userId]
        );

        info('PROFILE_DB_SELECT_END', {
            correlation_id: correlationId,
            user_id: userId,
            query: 'chronic_conditions_select',
            row_count: chronicConditionsResult.rows.length,
            duration_ms: Date.now() - conditionsDbStart
        });

        // Get allergies
        const allergiesDbStart = Date.now();
        info('PROFILE_DB_SELECT_START', {
            correlation_id: correlationId,
            user_id: userId,
            query: 'allergies_select'
        });

        const allergiesResult = await req.db.query(
            'SELECT * FROM user_allergies WHERE user_id = $1',
            [userId]
        );

        info('PROFILE_DB_SELECT_END', {
            correlation_id: correlationId,
            user_id: userId,
            query: 'allergies_select',
            row_count: allergiesResult.rows.length,
            duration_ms: Date.now() - allergiesDbStart
        });

        // Return flat profile object with snake_case keys and null-safe values
        const user = userResult.rows[0];
        const profile = {
            sex: user.sex ?? null,
            date_of_birth: user.date_of_birth ?? null,
            height_in: user.height_in ?? null,
            weight_lb: user.weight_lb ?? null,
            preferred_unit_system: user.preferred_unit_system ?? 'US',
            country_of_residence: user.country_of_residence ?? null,
            ethnicity: user.ethnicity ?? null,
            smoker: user.smoker ?? null,
            packs_per_week: user.packs_per_week ?? null,
            alcohol_drinks_per_week: user.alcohol_drinks_per_week ?? null,
            pregnant: user.pregnant ?? null,
            pregnancy_start_date: user.pregnancy_start_date ?? null,
            cycle_phase: user.cycle_phase ?? null,
            chronicConditions: chronicConditionsResult.rows,
            allergies: allergiesResult.rows
        };

        // Create privacy-safe profile summary for logging
        const profileSummary = createProfileSummary(profile);

        info('PROFILE_API_GET_SUCCESS', {
            correlation_id: correlationId,
            user_id: userId,
            route: '/api/profile',
            duration_ms: Date.now() - startTime,
            summary: profileSummary
        });

        res.setHeader('Content-Type', 'application/json');
        res.json(profile);
    } catch (err) {
        error('PROFILE_API_GET_ERROR', {
            correlation_id: correlationId,
            user_id: userId,
            route: '/api/profile',
            error_name: err.name || 'UNKNOWN_ERROR',
            status: 500,
            duration_ms: Date.now() - startTime
        });

        console.error('Failed to get profile:', err);
        res.status(500).json({ success: false, message: 'Failed to get profile' });
    }
});

// PUT /api/profile - Update user profile
router.put('/', authMiddleware, async (req, res) => {
    const startTime = Date.now();
    const correlationId = req.correlationId;
    const userId = req.user.userId;
    const profileData = req.body;

    // Create privacy-safe summary of incoming data
    const inputSummary = createProfileSummary(profileData);

    info('PROFILE_API_PUT_START', {
        correlation_id: correlationId,
        user_id: userId,
        route: '/api/profile',
        summary: inputSummary
    });

    try {

        // Extract allergies and chronic conditions from the main data
        const { allergies = [], chronicConditions = [], ...userUpdates } = profileData;

        // Build the SQL update query dynamically - expect snake_case input
        const updateFields = [];
        const values = [];
        let paramIndex = 1;

        // Add profile fields to update - input should be snake_case
        const profileFields = [
            'preferred_unit_system', 'sex', 'date_of_birth', 'height_in', 'weight_lb', 
            'ethnicity', 'country_of_residence', 'smoker', 'packs_per_week', 
            'alcohol_drinks_per_week', 'pregnant', 'pregnancy_start_date', 'cycle_phase'
        ];

        profileFields.forEach(field => {
            if (userUpdates[field] !== undefined) {
                updateFields.push(`${field} = $${paramIndex}`);

                // Normalize input values
                let value = userUpdates[field];

                // Handle empty strings -> null
                if (value === '') {
                    value = null;
                }
                // Parse numbers for numeric fields
                else if (['height_in', 'weight_lb', 'packs_per_week', 'alcohol_drinks_per_week'].includes(field) && value !== null) {
                    value = Number(value);
                }
                // Parse booleans for boolean fields
                else if (['smoker', 'pregnant'].includes(field) && value !== null) {
                    if (value === 'true') value = true;
                    else if (value === 'false') value = false;
                    else if (value === true || value === false) value = value;
                    else value = null;
                }
                // Validate ISO dates
                else if (['date_of_birth', 'pregnancy_start_date'].includes(field) && value !== null) {
                    const dateRegex = /^\d{4}-\d{2}-\d{2}$/;
                    if (!dateRegex.test(value)) {
                        value = null; // Invalid date format
                    }
                }

                values.push(value);
                paramIndex++;
            }
        });

        // Always update these fields
        updateFields.push(`profile_completed = $${paramIndex}`);
        values.push(true);
        paramIndex++;

        updateFields.push(`profile_updated_at = $${paramIndex}`);
        values.push(new Date());
        paramIndex++;

        updateFields.push(`updated_at = $${paramIndex}`);
        values.push(new Date());
        paramIndex++;

        values.push(userId); // WHERE clause parameter

        // Update user profile - log DB operation
        const userDbStart = Date.now();
        info('PROFILE_DB_UPDATE_START', {
            correlation_id: correlationId,
            user_id: userId,
            query: 'users_update',
            field_count: updateFields.length
        });

        const updateQuery = `
            UPDATE users 
            SET ${updateFields.join(', ')}
            WHERE id = $${paramIndex}
            RETURNING *
        `;

        const updatedUser = await req.db.query(updateQuery, values);

        info('PROFILE_DB_UPDATE_END', {
            correlation_id: correlationId,
            user_id: userId,
            query: 'users_update',
            row_count: updatedUser.rows.length,
            duration_ms: Date.now() - userDbStart
        });
<<<<<<< HEAD
        
=======

>>>>>>> d12ce160
        // Use transaction for consistent update of conditions/allergies
        const client = await req.db.connect();
        try {
            await client.query('BEGIN');

            // Delete existing chronic conditions and allergies
            const deleteConditionsStart = Date.now();
            info('PROFILE_DB_UPDATE_START', { correlation_id: correlationId, user_id: userId, query: 'chronic_conditions_delete' });
            const deletedConditions = await client.query('DELETE FROM user_chronic_conditions WHERE user_id = $1', [userId]);
            info('PROFILE_DB_UPDATE_END', { correlation_id: correlationId, user_id: userId, query: 'chronic_conditions_delete', row_count: deletedConditions.rowCount || 0, duration_ms: Date.now() - deleteConditionsStart });

            const deleteAllergiesStart = Date.now();
            info('PROFILE_DB_UPDATE_START', { correlation_id: correlationId, user_id: userId, query: 'allergies_delete' });
            const deletedAllergies = await client.query('DELETE FROM user_allergies WHERE user_id = $1', [userId]);
            info('PROFILE_DB_UPDATE_END', { correlation_id: correlationId, user_id: userId, query: 'allergies_delete', row_count: deletedAllergies.rowCount || 0, duration_ms: Date.now() - deleteAllergiesStart });

            // Insert new chronic conditions with parameterized query
            if (chronicConditions.length > 0) {
                const insertConditionsStart = Date.now();
                info('PROFILE_DB_UPDATE_START', { correlation_id: correlationId, user_id: userId, query: 'chronic_conditions_insert', record_count: chronicConditions.length });
                const text = 'INSERT INTO user_chronic_conditions (user_id, condition_name, status, created_at) VALUES ($1, $2, $3, NOW())';
                for (const condition of chronicConditions) {
                    await client.query(text, [userId, condition.conditionName || null, condition.status || null]);
                }
                info('PROFILE_DB_UPDATE_END', { correlation_id: correlationId, user_id: userId, query: 'chronic_conditions_insert', row_count: chronicConditions.length, duration_ms: Date.now() - insertConditionsStart });
            }

            // Insert new allergies with parameterized query
            if (allergies.length > 0) {
                const insertAllergiesStart = Date.now();
                info('PROFILE_DB_UPDATE_START', { correlation_id: correlationId, user_id: userId, query: 'allergies_insert', record_count: allergies.length });
                const text = 'INSERT INTO user_allergies (user_id, allergy_type, allergen_name, created_at) VALUES ($1, $2, $3, NOW())';
                for (const allergy of allergies) {
                    await client.query(text, [userId, allergy.allergyType || null, allergy.allergenName || null]);
                }
                info('PROFILE_DB_UPDATE_END', { correlation_id: correlationId, user_id: userId, query: 'allergies_insert', row_count: allergies.length, duration_ms: Date.now() - insertAllergiesStart });
            }

            await client.query('COMMIT');
        } catch (txErr) {
            await client.query('ROLLBACK');
            throw txErr;
        } finally {
            client.release();
        }

        // Return flat updated profile object with snake_case keys
        const updatedUserData = updatedUser.rows[0];
        const updatedProfile = {
            sex: updatedUserData.sex ?? null,
            date_of_birth: updatedUserData.date_of_birth ?? null,
            height_in: updatedUserData.height_in ?? null,
            weight_lb: updatedUserData.weight_lb ?? null,
            preferred_unit_system: updatedUserData.preferred_unit_system ?? 'US',
            country_of_residence: updatedUserData.country_of_residence ?? null,
            ethnicity: updatedUserData.ethnicity ?? null,
            smoker: updatedUserData.smoker ?? null,
            packs_per_week: updatedUserData.packs_per_week ?? null,
            alcohol_drinks_per_week: updatedUserData.alcohol_drinks_per_week ?? null,
            pregnant: updatedUserData.pregnant ?? null,
            pregnancy_start_date: updatedUserData.pregnancy_start_date ?? null,
            cycle_phase: updatedUserData.cycle_phase ?? null
        };

        // Create privacy-safe summary of updated profile
        const outputSummary = createProfileSummary(updatedProfile);

        info('PROFILE_API_PUT_SUCCESS', {
            correlation_id: correlationId,
            user_id: userId,
            route: '/api/profile',
            duration_ms: Date.now() - startTime,
            summary: outputSummary
        });

        res.setHeader('Content-Type', 'application/json');
        res.json(updatedProfile);
    } catch (err) {
        error('PROFILE_API_PUT_ERROR', {
            correlation_id: correlationId,
            user_id: userId,
            route: '/api/profile',
            error_name: err.name || 'UNKNOWN_ERROR',
            status: 500,
            duration_ms: Date.now() - startTime
        });

        console.error('Failed to update profile:', err);
        res.status(500).json({ success: false, message: 'Failed to update profile' });
    }
});

// GET /api/profile/countries - Get country list
router.get('/countries', (req, res) => {
    try {
        res.json({ success: true, countries: COUNTRIES });
    } catch (error) {
        console.error('Failed to get countries:', error);
        res.status(500).json({ success: false, message: 'Failed to get countries' });
    }
});

// GET /api/profile/conditions - Get available chronic conditions (scaffold)
router.get('/conditions', (req, res) => {
    try {
        // For now, return empty array as per requirements
        // Will be populated later with actual condition list
        res.json({ success: true, conditions: [] });
    } catch (error) {
        console.error('Failed to get conditions:', error);
        res.status(500).json({ success: false, message: 'Failed to get conditions' });
    }
});

module.exports = router;<|MERGE_RESOLUTION|>--- conflicted
+++ resolved
@@ -503,11 +503,7 @@
             row_count: updatedUser.rows.length,
             duration_ms: Date.now() - userDbStart
         });
-<<<<<<< HEAD
-        
-=======
-
->>>>>>> d12ce160
+
         // Use transaction for consistent update of conditions/allergies
         const client = await req.db.connect();
         try {
