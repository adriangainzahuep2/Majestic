<!DOCTYPE html>
<html lang="en">
<head>
    <meta charset="UTF-8">
    <meta name="viewport" content="width=device-width, initial-scale=1.0">
    <title>Majestic - AI Health Dashboard</title>
    <link href="https://cdn.jsdelivr.net/npm/bootstrap@5.3.0/dist/css/bootstrap.min.css" rel="stylesheet">
    <link href="https://cdnjs.cloudflare.com/ajax/libs/font-awesome/6.4.0/css/all.min.css" rel="stylesheet">
    <link href="https://cdn.jsdelivr.net/npm/feather-icons@4.28.0/dist/feather.min.css" rel="stylesheet">
    <script src="https://cdn.plot.ly/plotly-2.35.2.min.js"></script>
    <script src="https://accounts.google.com/gsi/client" async defer></script>
<<<<<<< HEAD
    <link rel="stylesheet" href="styles.css">
    <link rel="stylesheet" href="metric-suggestions.css">
=======
    <link rel="stylesheet" href="styles.css?v=3.1">
>>>>>>> d12ce160
</head>
<body>
    <nav class="navbar navbar-expand-lg">
        <div class="container-fluid">
            <a class="navbar-brand" href="#">
                <div class="rising-sun-icon"></div>
                Majestic
            </a>
            <div class="navbar-nav ms-auto">
                <div id="authSection" class="d-flex align-items-center">
                    <button id="loginBtn" class="btn btn-secondary">
                        <i class="fas fa-sign-in-alt me-2"></i>Sign In
                    </button>
                    <div id="userSection" class="d-none">
                        <div class="dropdown">
                            <button class="btn p-0 border-0 bg-transparent dropdown-toggle-no-caret" type="button" id="userDropdown" data-bs-toggle="dropdown">
                                <div id="userAvatar" class="user-avatar">
                                    <span id="userInitials"></span>
                                </div>
                                <span id="userName" class="ms-2 d-none"></span>
                            </button>
                            <ul class="dropdown-menu dropdown-menu-end" style="min-width: 150px;">
                                <li><a class="dropdown-item" href="#" id="profileLink"><i class="fas fa-user me-2"></i>Profile</a></li>
                                <li><hr class="dropdown-divider"></li>
                                <li><a class="dropdown-item" href="#" id="logoutBtn"><i class="fas fa-sign-out-alt me-2"></i>Sign Out</a></li>
                            </ul>
                        </div>
                    </div>
                </div>
            </div>
        </div>
    </nav>

    <!-- Initial Loading Screen -->
    <div id="initialLoader" class="d-flex align-items-center justify-content-center" style="height: 80vh;">
        <div class="text-center">
            <div class="spinner-border text-primary" role="status" style="width: 3rem; height: 3rem;">
                <span class="visually-hidden">Loading...</span>
            </div>
            <p class="mt-3 text-muted">Loading Majestic...</p>
        </div>
    </div>

    <div class="container-fluid mt-4">
        <!-- Login Section -->
        <div id="loginSection" class="login-section d-none">
            <div class="login-card">
                <div class="login-icon">
                    <div class="rising-sun-icon-large"></div>
                </div>
                <h1 class="login-title">Welcome to Majestic</h1>
                <p class="login-subtitle">
                    Track your wellness across 13 body systems with AI-powered insights
                </p>
                <div class="d-grid gap-3">
                    <button id="demoLoginBtn" class="btn btn-primary btn-lg">
                        <i class="fas fa-rocket me-2"></i>Try Demo
                    </button>
                    <button id="googleLoginBtn" class="btn btn-outline-primary btn-lg">
                        <i class="fab fa-google me-2"></i>Continue with Google
                    </button>
                </div>
                <div class="mt-4">
                    <p class="text-tiny">
                        <i class="fas fa-shield-alt me-1"></i>
                        Your health data is secure and private
                    </p>
                </div>
            </div>
        </div>

        <!-- Main App -->
        <div id="appSection" class="d-none">
            <!-- Tab Navigation -->
            <div class="d-flex justify-content-center mb-4">
                <ul class="nav nav-tabs" id="mainTabs" role="tablist">
                    <li class="nav-item" role="presentation">
                        <button class="nav-link active" id="dashboard-tab" data-bs-toggle="tab" data-bs-target="#dashboard" type="button" role="tab">
                            <i class="fas fa-grid-3x3"></i>Overview
                        </button>
                    </li>
                    <li class="nav-item" role="presentation">
                        <button class="nav-link" id="daily-plan-tab" data-bs-toggle="tab" data-bs-target="#daily-plan" type="button" role="tab">
                            <i class="fas fa-heart"></i>Daily Plan
                        </button>
                    </li>
                    <li class="nav-item" role="presentation">
                        <button class="nav-link" id="uploads-tab" data-bs-toggle="tab" data-bs-target="#uploads" type="button" role="tab">
                            <i class="fas fa-plus-circle"></i>Add Data
                        </button>
                    </li>
                    <li class="nav-item" role="presentation">
                        <button class="nav-link" id="trends-tab" data-bs-toggle="tab" data-bs-target="#trends" type="button" role="tab">
                            <i class="fas fa-chart-line"></i>Trends
                        </button>
                    </li>
                </ul>
            </div>

            <!-- Tab Content -->
            <div class="tab-content" id="mainTabContent">
                <!-- Dashboard Tab -->
                <div class="tab-pane fade show active" id="dashboard" role="tabpanel">
                    <div class="row mb-4">
                        <div class="col">
                            <h2>Majestic Overview</h2>
                            <p class="text-small">Monitor your wellness across all major body systems</p>
                        </div>
                        <div class="col-auto">
                            <button id="refreshDashboard" class="btn btn-outline-primary">
                                <i class="fas fa-arrow-clockwise me-2"></i>Refresh
                            </button>
                        </div>
                    </div>

                    <!-- Dashboard Summary -->
                    <div class="row mb-4">
                        <div class="col-md-3 mb-3">
                            <div class="summary-card card-hover">
                                <div class="summary-icon primary">
                                    <i class="fas fa-chart-bar"></i>
                                </div>
                                <div class="summary-value" id="totalMetrics">-</div>
                                <div class="summary-label">Total Metrics</div>
                            </div>
                        </div>
                        <div class="col-md-3 mb-3">
                            <div class="summary-card card-hover">
                                <div class="summary-icon success">
                                    <i class="fas fa-check-circle"></i>
                                </div>
                                <div class="summary-value" id="systemsWithData">-</div>
                                <div class="summary-label">Active Systems</div>
                            </div>
                        </div>
                        <div class="col-md-3 mb-3">
                            <div class="summary-card card-hover">
                                <div class="summary-icon secondary">
                                    <i class="fas fa-plus-circle"></i>
                                </div>
                                <div class="summary-value" id="recentUploads">-</div>
                                <div class="summary-label">Recent Uploads</div>
                            </div>
                        </div>
                        <div class="col-md-3 mb-3">
                            <div class="summary-card card-hover">
                                <div class="ai-insights-icon"></div>
                                <div class="summary-value" id="aiInsights">-</div>
                                <div class="summary-label">AI Insights</div>
                            </div>
                        </div>
                    </div>

                    <!-- System Tiles -->
                    <div class="row" id="systemTiles">
                        <!-- Tiles will be generated dynamically -->
                    </div>
                </div>

                <!-- Daily Plan Tab -->
                <div class="tab-pane fade" id="daily-plan" role="tabpanel">
                    <div class="row mb-4">
                        <div class="col">
                            <h2>Daily Plan</h2>
                            <p class="text-small">Personalized recommendations powered by AI</p>
                        </div>
                        <div class="col-auto">
                            <button id="regeneratePlan" class="btn btn-outline-primary">
                                <i class="fas fa-arrow-clockwise me-2"></i>Regenerate
                            </button>
                        </div>
                    </div>

                    <div id="dailyPlanContent">
                        <!-- Daily plan will be loaded here -->
                    </div>
                </div>

                <!-- Uploads Tab -->
                <div class="tab-pane fade" id="uploads" role="tabpanel">
                    <div class="row mb-4">
                        <div class="col">
                            <h2>Add Health Data</h2>
                            <p class="text-small">Upload lab reports, images, or enter data manually</p>
                        </div>
                    </div>

                    <!-- Phase 1 Unified Ingestion Pipeline -->
                    <div class="row mb-4">
                        <div class="col-md-8 mb-3">
                            <div class="card card-hover">
                                <div class="card-header" style="background: #007AFF; color: #FFFFFF;">
                                    <h5 class="card-title mb-0" style="color: #FFFFFF;">
                                        <i class="fas fa-cloud-upload-alt me-2"></i>Unified Ingestion Pipeline
                                    </h5>
                                </div>
                                <div class="card-body">
                                    <p class="card-subtitle">Upload lab reports, X-rays, MRIs, eye scans, or mixed medical documents</p>
                                    
                                    <!-- Drop Zone -->
                                    <div id="dropZone" class="upload-drop-zone mb-3" style="background: #2C2C2E; border: 2px dashed #3A3A3C; border-radius: 8px; padding: 30px; text-align: center; cursor: pointer;">
                                        <div class="upload-icon mb-3">
                                            <i class="fas fa-cloud-upload-alt fa-3x" style="color: #007AFF;"></i>
                                        </div>
                                        <h6 style="color: #FFFFFF; margin-bottom: 10px;">Drop medical files here</h6>
                                        <p style="color: #8E8E93; margin-bottom: 20px;">Supports PDF, JPEG, PNG, DICOM files</p>
                                        <input type="file" class="form-control" id="fileUpload" multiple accept=".pdf,.png,.jpg,.jpeg,.dcm,.dicom" style="display: none;">
                                        <button type="button" class="btn btn-primary" id="chooseFilesBtn">
                                            Choose Files
                                        </button>
                                    </div>

                                    <!-- Test Date Input -->
                                    <div class="mb-3">
                                        <label for="testDate" class="form-label" style="color: #FFFFFF;">Test Date (optional)</label>
                                        <input type="date" class="form-control" id="testDate" style="background: #2C2C2E; border: 1px solid #3A3A3C; color: #FFFFFF;">
                                        <div class="form-text">Leave blank to use current date or date found in the document</div>
                                    </div>

                                    <!-- Upload Button -->
                                    <button id="uploadBtn" class="btn btn-primary" disabled>
                                        <i class="fas fa-magic me-2"></i>Process with AI
                                    </button>

                                    <!-- Upload Progress -->
                                    <div id="uploadProgress" class="mt-3" style="display: none;">
                                        <div class="progress mb-2">
                                            <div class="progress-bar bg-primary" role="progressbar" style="width: 0%"></div>
                                        </div>
                                        <p style="color: #8E8E93; text-align: center; font-size: 13px;">Processing your files...</p>
                                    </div>

                                    <!-- Upload Result -->
                                    <div id="uploadResult" class="mt-3" style="display: none;"></div>
                                </div>
                            </div>
                        </div>
                        <div class="col-md-6 mb-3">
                            <div class="card card-hover">
                                <div class="card-body">
                                    <h5 class="card-title">
                                        <i class="fas fa-envelope me-2"></i>Email Upload
                                    </h5>
                                    <p class="card-subtitle">Forward lab reports to:</p>
                                    <div class="input-group mb-3">
                                        <input type="text" class="form-control" value="upload@yourapp.com" readonly>
                                        <button class="btn btn-outline-primary" onclick="copyToClipboard('upload@yourapp.com')">
                                            <i class="fas fa-copy"></i>
                                        </button>
                                    </div>
                                    <p class="text-tiny">
                                        Send from your registered email address
                                    </p>
                                </div>
                            </div>
                        </div>
                    </div>

                    <!-- Metric Suggestions Notification -->
                    <div class="alert alert-warning d-none" id="pendingMetricsAlert">
                        <div class="d-flex align-items-center">
                            <i class="fas fa-exclamation-triangle me-2"></i>
                            <span>You have <span id="pendingCount">0</span> metrics pending review from recent uploads</span>
                            <button class="btn btn-sm btn-outline-warning ms-auto" onclick="healthDashboard.showMetricSuggestions()">
                                <i class="fas fa-eye me-1"></i>Review Now
                            </button>
                        </div>
                    </div>

                    <!-- Upload History -->
                    <div class="card">
                        <div class="card-header">
                            <h5 class="card-title">
                                <i class="fas fa-clock me-2"></i>Upload History
                            </h5>
                        </div>
                        <div class="card-body">
                            <div id="uploadsList">
                                <!-- Upload history will be loaded here -->
                            </div>
                        </div>
                    </div>
                </div>

                <!-- Trends Tab -->
                <div class="tab-pane fade" id="trends" role="tabpanel">
                    <div class="row mb-4">
                        <div class="col">
                            <h2>Health Trends</h2>
                            <p class="text-small">Track key biomarkers over time</p>
                        </div>
                    </div>

                    <div class="row">
                        <div class="col-md-6 mb-4">
                            <div class="chart-container">
                                <h5 class="card-title">LDL Cholesterol</h5>
                                <div id="ldlChart" style="height: 300px;"></div>
                            </div>
                        </div>
                        <div class="col-md-6 mb-4">
                            <div class="chart-container">
                                <h5 class="card-title">ApoB</h5>
                                <div id="apoBChart" style="height: 300px;"></div>
                            </div>
                        </div>
                        <div class="col-md-6 mb-4">
                            <div class="chart-container">
                                <h5 class="card-title">CRP (Inflammation)</h5>
                                <div id="crpChart" style="height: 300px;"></div>
                            </div>
                        </div>
                        <div class="col-md-6 mb-4">
                            <div class="chart-container">
                                <h5 class="card-title">IL-6</h5>
                                <div id="il6Chart" style="height: 300px;"></div>
                            </div>
                        </div>
                    </div>
                </div>
            </div>
        </div>

        <!-- Profile Page -->
        <div id="profileSection" class="d-none">
            <div class="row mb-4">
                <div class="col">
                    <div class="d-flex justify-content-between align-items-center">
                        <div>
                            <h2>Profile</h2>
                            <p class="text-small">Complete your health profile for personalized insights</p>
                        </div>
                        <button id="backToApp" class="btn btn-outline-primary">
                            <i class="fas fa-arrow-left me-2"></i>Back to Dashboard
                        </button>
                    </div>
                </div>
            </div>

            <div class="row">
                <div class="col-lg-8 mx-auto">
                    <!-- Unit System Toggle -->
                    <div class="card mb-4">
                        <div class="card-body">
                            <div class="row align-items-center">
                                <div class="col-md-6 mb-3">
                                    <label class="form-label">Unit System</label>
                                    <div class="btn-group w-100" role="group" id="unitSystemToggle">
                                        <input type="radio" class="btn-check" name="unitSystem" id="unitUS" value="US" autocomplete="off" checked>
                                        <label class="btn btn-outline-primary" for="unitUS">US</label>
                                        <input type="radio" class="btn-check" name="unitSystem" id="unitSI" value="SI" autocomplete="off">
                                        <label class="btn btn-outline-primary" for="unitSI">SI (metric)</label>
                                    </div>
                                </div>
                                <div class="col-md-6 mb-3">
                                    <label class="form-label">Country of Residence</label>
                                    <select class="form-select" id="countryOfResidence">
                                        <option value="">Loading countries...</option>
                                    </select>
                                </div>
                            </div>
                        </div>
                    </div>

                    <form id="profileForm" novalidate>
                        <!-- Demographics -->
                        <div class="card mb-4">
                            <div class="card-header" role="button" data-bs-toggle="collapse" data-bs-target="#demographicsCollapse">
                                <h6 class="mb-0">
                                    <i class="fas fa-user me-2"></i>Demographics
                                    <i class="fas fa-chevron-down ms-auto float-end"></i>
                                </h6>
                            </div>
                            <div class="collapse" id="demographicsCollapse">
                                <div class="card-body">
                                    <div class="row">
                                        <div class="col-md-6 mb-3">
                                            <label class="form-label">Sex</label>
                                            <select class="form-select" id="sex">
                                                <option value="">Select...</option>
                                                <option value="Male">Male</option>
                                                <option value="Female">Female</option>
                                                <option value="Other">Other</option>
                                                <option value="Prefer not to say">Prefer not to say</option>
                                            </select>
                                        </div>
                                        <div class="col-md-6 mb-3">
                                            <label class="form-label">Date of Birth</label>
                                            <input type="date" class="form-control" id="dateOfBirth">
                                            <div class="form-text">Age: <span id="calculatedAge">-</span></div>
                                        </div>
                                    </div>
                                    <div class="row">
                                        <div class="col-md-6 mb-3">
                                            <label class="form-label">Height</label>
                                            <!-- US Height Input -->
                                            <div class="input-group" id="heightUS">
                                                <input type="number" class="form-control" id="heightFeet" placeholder="Feet" min="4" max="7">
                                                <span class="input-group-text">'</span>
                                                <input type="number" class="form-control" id="heightInches" placeholder="Inches" min="0" max="11">
                                                <span class="input-group-text">"</span>
                                            </div>
                                            <!-- SI Height Input -->
                                            <div class="input-group d-none" id="heightSI">
                                                <input type="number" class="form-control" id="heightCm" placeholder="cm" min="120" max="230">
                                                <span class="input-group-text">cm</span>
                                            </div>
                                        </div>
                                        <div class="col-md-6 mb-3">
                                            <label class="form-label">Weight</label>
                                            <!-- US Weight Input -->
                                            <div class="input-group" id="weightUS">
                                                <input type="number" class="form-control" id="weightLbs" placeholder="lbs" min="66" max="660" step="0.1">
                                                <span class="input-group-text">lbs</span>
                                            </div>
                                            <!-- SI Weight Input -->
                                            <div class="input-group d-none" id="weightSI">
                                                <input type="number" class="form-control" id="weightKg" placeholder="kg" min="30" max="300" step="0.1">
                                                <span class="input-group-text">kg</span>
                                            </div>
                                        </div>
                                    </div>
                                    <div class="row">
                                        <div class="col-md-6 mb-3">
                                            <label class="form-label">Ethnicity</label>
                                            <select class="form-select" id="ethnicity">
                                                <option value="">Select...</option>
                                                <option value="White">White</option>
                                                <option value="Black / African American">Black / African American</option>
                                                <option value="Hispanic / Latino">Hispanic / Latino</option>
                                                <option value="Asian">Asian</option>
                                                <option value="Middle Eastern / North African">Middle Eastern / North African</option>
                                                <option value="Native American / Alaska Native">Native American / Alaska Native</option>
                                                <option value="Pacific Islander">Pacific Islander</option>
                                                <option value="Mixed / Other">Mixed / Other</option>
                                                <option value="Prefer not to say">Prefer not to say</option>
                                            </select>
                                        </div>
                                    </div>
                                </div>
                            </div>
                        </div>

                        <!-- Chronic Conditions -->
                        <div class="card mb-4">
                            <div class="card-header" role="button" data-bs-toggle="collapse" data-bs-target="#conditionsCollapse">
                                <h6 class="mb-0">
                                    <i class="fas fa-stethoscope me-2"></i>Chronic Conditions
                                    <i class="fas fa-chevron-down ms-auto float-end"></i>
                                </h6>
                            </div>
                            <div class="collapse" id="conditionsCollapse">
                                <div class="card-body">
                                    <div id="chronicConditionsList">
                                        <div class="chronic-condition-item mb-3">
                                            <div class="row">
                                                <div class="col-md-6">
                                                    <select class="form-select">
                                                        <option value="">Select condition (list updating soon)</option>
                                                    </select>
                                                </div>
                                                <div class="col-md-4">
                                                    <select class="form-select">
                                                        <option value="">Status</option>
                                                        <option value="Active">Active</option>
                                                        <option value="In Remission">In Remission</option>
                                                    </select>
                                                </div>
                                                <div class="col-md-2">
                                                    <button type="button" class="btn btn-outline-danger btn-sm w-100" onclick="removeChronicCondition(this)">
                                                        <i class="fas fa-trash"></i>
                                                    </button>
                                                </div>
                                            </div>
                                        </div>
                                    </div>
                                    <button type="button" class="btn btn-outline-primary btn-sm" onclick="addChronicCondition()">
                                        <i class="fas fa-plus me-2"></i>Add Condition
                                    </button>
                                </div>
                            </div>
                        </div>

                        <!-- Custom Reference Ranges -->
                        <div class="card mb-4">
                            <div class="card-header" role="button" data-bs-toggle="collapse" data-bs-target="#customRangesCollapse">
                                <h6 class="mb-0">
                                    <i class="fas fa-sliders-h me-2"></i>Custom Reference Ranges
                                    <i class="fas fa-chevron-down ms-auto float-end"></i>
                                </h6>
                            </div>
                            <div class="collapse" id="customRangesCollapse">
                                <div class="card-body">
                                    <p class="text-muted small">
                                        <i class="fas fa-info-circle me-1"></i>
                                        Set custom normal ranges for specific metrics due to pregnancy, medications, age, or other medical conditions.
                                    </p>
                                    
                                    <!-- Add Custom Range Button -->
                                    <div class="mb-3">
                                        <button type="button" class="btn btn-outline-primary btn-sm" id="addCustomRangeBtn">
                                            <i class="fas fa-plus me-2"></i>Add Custom Range
                                        </button>
                                    </div>
                                    
                                    <!-- Custom Ranges List -->
                                    <div id="customRangesList">
                                        <!-- Dynamic content will be loaded here -->
                                    </div>
                                </div>
                            </div>
                        </div>

                        <!-- Allergies & Intolerances -->
                        <div class="card mb-4">
                            <div class="card-header" role="button" data-bs-toggle="collapse" data-bs-target="#allergiesCollapse">
                                <h6 class="mb-0">
                                    <i class="fas fa-exclamation-triangle me-2"></i>Allergies & Intolerances
                                    <i class="fas fa-chevron-down ms-auto float-end"></i>
                                </h6>
                            </div>
                            <div class="collapse" id="allergiesCollapse">
                                <div class="card-body">
                                    <div class="mb-3">
                                        <label class="form-label">Food Allergies</label>
                                        <div class="form-check-container">
                                            <div class="form-check form-check-inline">
                                                <input class="form-check-input" type="checkbox" value="Milk" data-type="food">
                                                <label class="form-check-label">Milk</label>
                                            </div>
                                            <div class="form-check form-check-inline">
                                                <input class="form-check-input" type="checkbox" value="Eggs" data-type="food">
                                                <label class="form-check-label">Eggs</label>
                                            </div>
                                            <div class="form-check form-check-inline">
                                                <input class="form-check-input" type="checkbox" value="Peanuts" data-type="food">
                                                <label class="form-check-label">Peanuts</label>
                                            </div>
                                            <div class="form-check form-check-inline">
                                                <input class="form-check-input" type="checkbox" value="Tree nuts" data-type="food">
                                                <label class="form-check-label">Tree nuts</label>
                                            </div>
                                            <div class="form-check form-check-inline">
                                                <input class="form-check-input" type="checkbox" value="Soy" data-type="food">
                                                <label class="form-check-label">Soy</label>
                                            </div>
                                            <div class="form-check form-check-inline">
                                                <input class="form-check-input" type="checkbox" value="Wheat/Gluten" data-type="food">
                                                <label class="form-check-label">Wheat/Gluten</label>
                                            </div>
                                            <div class="form-check form-check-inline">
                                                <input class="form-check-input" type="checkbox" value="Fish" data-type="food">
                                                <label class="form-check-label">Fish</label>
                                            </div>
                                            <div class="form-check form-check-inline">
                                                <input class="form-check-input" type="checkbox" value="Shellfish" data-type="food">
                                                <label class="form-check-label">Shellfish</label>
                                            </div>
                                        </div>
                                    </div>
                                    <div class="mb-3">
                                        <label class="form-label">Medication Allergies/Sensitivities</label>
                                        <div class="form-check-container">
                                            <div class="form-check form-check-inline">
                                                <input class="form-check-input" type="checkbox" value="Penicillin" data-type="medication">
                                                <label class="form-check-label">Penicillin</label>
                                            </div>
                                            <div class="form-check form-check-inline">
                                                <input class="form-check-input" type="checkbox" value="Sulfa drugs" data-type="medication">
                                                <label class="form-check-label">Sulfa drugs</label>
                                            </div>
                                            <div class="form-check form-check-inline">
                                                <input class="form-check-input" type="checkbox" value="NSAIDs" data-type="medication">
                                                <label class="form-check-label">NSAIDs</label>
                                            </div>
                                            <div class="form-check form-check-inline">
                                                <input class="form-check-input" type="checkbox" value="Contrast dye" data-type="medication">
                                                <label class="form-check-label">Contrast dye</label>
                                            </div>
                                            <div class="form-check form-check-inline">
                                                <input class="form-check-input" type="checkbox" value="Anesthetics" data-type="medication">
                                                <label class="form-check-label">Anesthetics</label>
                                            </div>
                                        </div>
                                    </div>
                                    <div class="mb-3">
                                        <label class="form-label">Environmental Allergies</label>
                                        <div class="form-check-container">
                                            <div class="form-check form-check-inline">
                                                <input class="form-check-input" type="checkbox" value="Pollen" data-type="environmental">
                                                <label class="form-check-label">Pollen</label>
                                            </div>
                                            <div class="form-check form-check-inline">
                                                <input class="form-check-input" type="checkbox" value="Dust mites" data-type="environmental">
                                                <label class="form-check-label">Dust mites</label>
                                            </div>
                                            <div class="form-check form-check-inline">
                                                <input class="form-check-input" type="checkbox" value="Mold" data-type="environmental">
                                                <label class="form-check-label">Mold</label>
                                            </div>
                                            <div class="form-check form-check-inline">
                                                <input class="form-check-input" type="checkbox" value="Animal dander" data-type="environmental">
                                                <label class="form-check-label">Animal dander</label>
                                            </div>
                                            <div class="form-check form-check-inline">
                                                <input class="form-check-input" type="checkbox" value="Insect stings" data-type="environmental">
                                                <label class="form-check-label">Insect stings</label>
                                            </div>
                                        </div>
                                    </div>
                                    <div class="mb-3">
                                        <label class="form-label">Other Intolerances</label>
                                        <div class="form-check-container">
                                            <div class="form-check form-check-inline">
                                                <input class="form-check-input" type="checkbox" value="Lactose" data-type="intolerance">
                                                <label class="form-check-label">Lactose</label>
                                            </div>
                                            <div class="form-check form-check-inline">
                                                <input class="form-check-input" type="checkbox" value="Yeast" data-type="intolerance">
                                                <label class="form-check-label">Yeast</label>
                                            </div>
                                            <div class="form-check form-check-inline">
                                                <input class="form-check-input" type="checkbox" value="MSG" data-type="intolerance">
                                                <label class="form-check-label">MSG</label>
                                            </div>
                                            <div class="form-check form-check-inline">
                                                <input class="form-check-input" type="checkbox" value="Dyes" data-type="intolerance">
                                                <label class="form-check-label">Dyes</label>
                                            </div>
                                            <div class="form-check form-check-inline">
                                                <input class="form-check-input" type="checkbox" value="Sulfites" data-type="intolerance">
                                                <label class="form-check-label">Sulfites</label>
                                            </div>
                                        </div>
                                    </div>
                                </div>
                            </div>
                        </div>

                        <!-- Lifestyle -->
                        <div class="card mb-4">
                            <div class="card-header" role="button" data-bs-toggle="collapse" data-bs-target="#lifestyleCollapse">
                                <h6 class="mb-0">
                                    <i class="fas fa-heart me-2"></i>Lifestyle
                                    <i class="fas fa-chevron-down ms-auto float-end"></i>
                                </h6>
                            </div>
                            <div class="collapse" id="lifestyleCollapse">
                                <div class="card-body">
                                    <div class="row">
                                        <div class="col-md-6 mb-3">
                                            <label class="form-label">Smoker</label>
                                            <select class="form-select" id="smoker">
                                                <option value="">Select...</option>
                                                <option value="true">Yes</option>
                                                <option value="false">No</option>
                                            </select>
                                            <div class="mt-2 d-none" id="packsPerWeekContainer">
                                                <label class="form-label">Packs per week</label>
                                                <input type="number" class="form-control" id="packsPerWeek" min="0" max="50" step="0.5">
                                            </div>
                                        </div>
                                        <div class="col-md-6 mb-3">
                                            <label class="form-label">Alcohol (drinks per week)</label>
                                            <input type="number" class="form-control" id="alcoholDrinksPerWeek" min="0" max="100">
                                        </div>
                                    </div>
                                </div>
                            </div>
                        </div>

                        <!-- Reproductive Context (for female users) -->
                        <div class="card mb-4" id="reproductiveSection" style="display: none;">
                            <div class="card-header" role="button" data-bs-toggle="collapse" data-bs-target="#reproductiveCollapse">
                                <h6 class="mb-0">
                                    <i class="fas fa-venus me-2"></i>Reproductive Context
                                    <i class="fas fa-chevron-down ms-auto float-end"></i>
                                </h6>
                            </div>
                            <div class="collapse" id="reproductiveCollapse">
                                <div class="card-body">
                                    <div class="row">
                                        <div class="col-md-6 mb-3">
                                            <label class="form-label">Pregnant</label>
                                            <select class="form-select" id="pregnant">
                                                <option value="">Select...</option>
                                                <option value="true">Yes</option>
                                                <option value="false">No</option>
                                            </select>
                                            <div class="mt-2 d-none" id="pregnancyDateContainer">
                                                <label class="form-label">Pregnancy start date</label>
                                                <input type="date" class="form-control" id="pregnancyStartDate">
                                                <div class="form-text">Trimester: <span id="calculatedTrimester">-</span></div>
                                            </div>
                                        </div>
                                        <div class="col-md-6 mb-3">
                                            <label class="form-label">Cycle Phase</label>
                                            <select class="form-select" id="cyclePhase">
                                                <option value="">Select...</option>
                                                <option value="Menstrual">Menstrual</option>
                                                <option value="Follicular">Follicular</option>
                                                <option value="Ovulation">Ovulation</option>
                                                <option value="Luteal">Luteal</option>
                                                <option value="Irregular-Unsure">Irregular-Unsure</option>
                                            </select>
                                        </div>
                                    </div>
                                </div>
                            </div>
                        </div>

                        <div class="d-flex justify-content-between">
                            <button type="button" class="btn btn-outline-secondary" id="cancelProfile">Cancel</button>
                            <button type="submit" class="btn btn-primary" id="saveProfileBtn">
                                <span id="saveButtonText">Save Profile</span>
                                <span id="savingSpinner" class="d-none">
                                    <span class="spinner-border spinner-border-sm me-1" role="status"></span>
                                    Saving...
                                </span>
                            </button>
                        </div>
                    </form>
                </div>
            </div>
        </div>
    </div>

    <!-- System Details Modal -->
    <div class="modal fade system-drill-down" id="systemModal" tabindex="-1">
        <div class="modal-dialog">
            <div class="modal-content">
                <div class="modal-header">
                    <h5 class="modal-title" id="systemModalTitle">System Details</h5>
                    <button type="button" class="btn-close" data-bs-dismiss="modal" aria-label="Close">✕</button>
                </div>
                <div class="modal-body" id="systemModalBody">
                    <!-- System details will be loaded here -->
                </div>
            </div>
        </div>
    </div>

    <!-- Custom Reference Range Modal -->
    <div class="modal fade" id="customRangeModal" tabindex="-1">
        <div class="modal-dialog">
            <div class="modal-content">
                <div class="modal-header">
                    <h5 class="modal-title" id="customRangeModalTitle">
                        <i class="fas fa-sliders-h me-2"></i>Add Custom Reference Range
                    </h5>
                    <button type="button" class="btn-close" data-bs-dismiss="modal" aria-label="Close"></button>
                </div>
                <div class="modal-body">
                    <form id="customRangeForm">
                        <input type="hidden" id="customRangeId" value="">
                        
                        <!-- Metric Selection -->
                        <div class="mb-3">
                            <label for="metricSelect" class="form-label">
                                <i class="fas fa-chart-line me-1"></i>Metric Name
                            </label>
                            <select class="form-select" id="metricSelect" required>
                                <option value="">Select a metric...</option>
                                <!-- Options will be populated dynamically -->
                            </select>
                            <div class="form-text">Choose from standard metrics or type a custom name</div>
                        </div>

                        <!-- Custom Metric Name (if not in list) -->
                        <div class="mb-3" id="customMetricNameGroup" style="display: none;">
                            <label for="customMetricName" class="form-label">
                                <i class="fas fa-edit me-1"></i>Custom Metric Name
                            </label>
                            <input type="text" class="form-control" id="customMetricName" placeholder="Enter metric name">
                        </div>

                        <!-- Normal Range -->
                        <div class="row mb-3">
                            <div class="col-md-5">
                                <label for="minValue" class="form-label">
                                    <i class="fas fa-arrow-down me-1"></i>Minimum Value
                                </label>
                                <input type="number" class="form-control" id="minValue" step="0.001" placeholder="0.0" required>
                            </div>
                            <div class="col-md-2 d-flex align-items-center justify-content-center">
                                <span class="text-muted">to</span>
                            </div>
                            <div class="col-md-5">
                                <label for="maxValue" class="form-label">
                                    <i class="fas fa-arrow-up me-1"></i>Maximum Value
                                </label>
                                <input type="number" class="form-control" id="maxValue" step="0.001" placeholder="100.0" required>
                            </div>
                        </div>

                        <!-- Units -->
                        <div class="mb-3">
                            <label for="unitSelect" class="form-label">
                                <i class="fas fa-ruler me-1"></i>Units
                            </label>
                            <select class="form-select" id="unitSelect" required>
                                <option value="">Select units...</option>
                                <option value="mg/dL">mg/dL</option>
                                <option value="mmol/L">mmol/L</option>
                                <option value="g/dL">g/dL</option>
                                <option value="U/L">U/L</option>
                                <option value="ng/mL">ng/mL</option>
                                <option value="pg/mL">pg/mL</option>
                                <option value="μIU/mL">μIU/mL</option>
                                <option value="mIU/L">mIU/L</option>
                                <option value="mmHg">mmHg</option>
                                <option value="%">%</option>
                                <option value="beats/min">beats/min</option>
                                <option value="cells/μL">cells/μL</option>
                            </select>
                        </div>

                        <!-- Condition/Reason -->
                        <div class="mb-3">
                            <label for="conditionSelect" class="form-label">
                                <i class="fas fa-medical me-1"></i>Medical Condition
                            </label>
                            <select class="form-select" id="conditionSelect" required>
                                <option value="">Select condition...</option>
                                <option value="pregnancy">Pregnancy</option>
                                <option value="diabetes">Diabetes</option>
                                <option value="hypertension">Hypertension</option>
                                <option value="medication">Medication Effect</option>
                                <option value="age_related">Age-Related</option>
                                <option value="genetic_condition">Genetic Condition</option>
                                <option value="chronic_disease">Chronic Disease</option>
                                <option value="other">Other Medical Condition</option>
                            </select>
                        </div>

                        <!-- Custom Condition (if Other selected) -->
                        <div class="mb-3" id="customConditionGroup" style="display: none;">
                            <label for="customCondition" class="form-label">
                                <i class="fas fa-edit me-1"></i>Specify Condition
                            </label>
                            <input type="text" class="form-control" id="customCondition" placeholder="Describe your medical condition">
                        </div>

                        <!-- Notes -->
                        <div class="mb-3">
                            <label for="rangeNotes" class="form-label">
                                <i class="fas fa-sticky-note me-1"></i>Notes (Optional)
                            </label>
                            <textarea class="form-control" id="rangeNotes" rows="2" placeholder="Additional notes about this custom range..."></textarea>
                        </div>

                        <!-- Validity Period -->
                        <div class="row mb-3">
                            <div class="col-md-6">
                                <label for="validFrom" class="form-label">
                                    <i class="fas fa-calendar-alt me-1"></i>Valid From
                                </label>
                                <input type="date" class="form-control" id="validFrom">
                            </div>
                            <div class="col-md-6">
                                <label for="validUntil" class="form-label">
                                    <i class="fas fa-calendar-times me-1"></i>Valid Until (Optional)
                                </label>
                                <input type="date" class="form-control" id="validUntil">
                            </div>
                        </div>

                        <!-- Standard Range Display -->
                        <div class="alert alert-info" id="standardRangeInfo" style="display: none;">
                            <i class="fas fa-info-circle me-2"></i>
                            <strong>Standard Range:</strong> <span id="standardRangeText">-</span>
                        </div>
                    </form>
                </div>
                <div class="modal-footer">
                    <button type="button" class="btn btn-secondary" data-bs-dismiss="modal">Cancel</button>
                    <button type="button" class="btn btn-primary" id="saveCustomRangeBtn">
                        <i class="fas fa-save me-2"></i>Save Custom Range
                    </button>
                </div>
            </div>
        </div>
    </div>

    <!-- Metric Suggestions Review Modal -->
    <div class="modal fade" id="metricSuggestionsModal" tabindex="-1">
        <div class="modal-dialog modal-lg">
            <div class="modal-content">
                <div class="modal-header">
                    <h5 class="modal-title">
                        <i class="fas fa-search me-2"></i>Review Metric Suggestions
                    </h5>
                    <button type="button" class="btn-close" data-bs-dismiss="modal" aria-label="Close"></button>
                </div>
                <div class="modal-body">
                    <div class="alert alert-info">
                        <i class="fas fa-info-circle me-2"></i>
                        Some metrics from your recent uploads couldn't be automatically matched. Please review the AI suggestions below and approve the ones that look correct.
                    </div>
                    
                    <!-- Loading state -->
                    <div id="suggestionsLoading" class="text-center py-4">
                        <div class="spinner-border text-primary" role="status">
                            <span class="visually-hidden">Loading suggestions...</span>
                        </div>
                        <p class="mt-2 text-muted">Loading metric suggestions...</p>
                    </div>

                    <!-- Suggestions list -->
                    <div id="suggestionsList" class="d-none">
                        <!-- Dynamic content will be loaded here -->
                    </div>

                    <!-- No suggestions state -->
                    <div id="noSuggestions" class="text-center py-4 d-none">
                        <i class="fas fa-check-circle text-success fa-3x mb-3"></i>
                        <h6>All caught up!</h6>
                        <p class="text-muted">You have no pending metric suggestions to review.</p>
                    </div>
                </div>
                <div class="modal-footer">
                    <button type="button" class="btn btn-secondary" data-bs-dismiss="modal">Close</button>
                    <button type="button" class="btn btn-success" id="approveSelectedBtn" onclick="healthDashboard.approveSelectedSuggestions()" disabled>
                        <i class="fas fa-check me-2"></i>Approve Selected
                    </button>
                </div>
            </div>
        </div>
    </div>

    <!-- Loading Spinner -->
    <div id="loadingSpinner" class="d-none loading-spinner">
        <div class="spinner-border" role="status">
            <span class="visually-hidden">Loading...</span>
        </div>
    </div>

    <!-- Toast Container -->
    <div class="toast-container position-fixed bottom-0 end-0 p-3">
        <div id="alertToast" class="toast" role="alert">
            <div class="toast-header">
                <i id="toastIcon" class="fas fa-info-circle text-primary me-2"></i>
                <strong class="me-auto" id="toastTitle">Notification</strong>
                <button type="button" class="btn-close" data-bs-dismiss="toast"></button>
            </div>
            <div class="toast-body" id="toastMessage">
                <!-- Toast message will be set here -->
            </div>
        </div>
    </div>

    <script src="https://cdn.jsdelivr.net/npm/bootstrap@5.3.0/dist/js/bootstrap.bundle.min.js"></script>
    <script src="https://cdn.jsdelivr.net/npm/feather-icons@4.28.0/dist/feather.min.js"></script>
    
    <!-- Google OAuth Library -->
    <script src="https://accounts.google.com/gsi/client" async defer></script>
    
    <script src="metricUtils.js"></script>
    <script src="app.js"></script>
</body>
</html><|MERGE_RESOLUTION|>--- conflicted
+++ resolved
@@ -9,12 +9,7 @@
     <link href="https://cdn.jsdelivr.net/npm/feather-icons@4.28.0/dist/feather.min.css" rel="stylesheet">
     <script src="https://cdn.plot.ly/plotly-2.35.2.min.js"></script>
     <script src="https://accounts.google.com/gsi/client" async defer></script>
-<<<<<<< HEAD
-    <link rel="stylesheet" href="styles.css">
-    <link rel="stylesheet" href="metric-suggestions.css">
-=======
     <link rel="stylesheet" href="styles.css?v=3.1">
->>>>>>> d12ce160
 </head>
 <body>
     <nav class="navbar navbar-expand-lg">
